--- conflicted
+++ resolved
@@ -29,15 +29,6 @@
         keras.mixed_precision.set_global_policy(data_type)
 
     data_config = OmegaConf.to_object(config.data)
-<<<<<<< HEAD
-    train_tfrec_path = str(Path(config.dataset.train_tfrecs))
-    train_tfrecs = glob.glob(f"{train_tfrec_path}/*.tfrecord")
-    train_dataset = build_tfrec_dataset(
-        np.asarray(train_tfrecs), data_config, config.task, "train"
-    )
-    val_tfrec_path = str(Path(config.dataset.val_tfrecs))
-    val_tfrecs = glob.glob(f"{val_tfrec_path}/*.tfrecord")
-=======
     train_tfrec_path = Path(config.dataset.train_tfrecs)
     train_tfrecs = list(map(str, train_tfrec_path.glob("*.tfrecord")))
     train_dataset = build_tfrec_dataset(
@@ -45,7 +36,6 @@
     )
     val_tfrec_path = Path(config.dataset.val_tfrecs)
     val_tfrecs = list(map(str, val_tfrec_path.glob("*.tfrecord")))
->>>>>>> 2e8d484f
     val_dataset = build_tfrec_dataset(
         np.asarray(val_tfrecs), data_config, config.task, "val"
     )
